--- conflicted
+++ resolved
@@ -139,17 +139,10 @@
          @param totalEnergy      total energy
             
          --------------------------------------------------------------------------------------- */
-<<<<<<< HEAD
-          
+
       void calculateReciprocalIxn(int numberOfAtoms, float* posq, const std::vector<Vec3>& atomCoordinates,
-                            const std::vector<std::pair<float, float> >& atomParameters, const std::vector<std::set<int> >& exclusions,
-                            std::vector<Vec3>& forces, double* totalEnergy) const;
-=======
-
-      void calculateReciprocalIxn(int numberOfAtoms, float* posq, const std::vector<RealVec>& atomCoordinates,
                                   const std::vector<std::pair<float, float> >& atomParameters, const std::vector<float> &C6params,
-                                  const std::vector<std::set<int> >& exclusions, std::vector<RealVec>& forces, double* totalEnergy) const;
->>>>>>> b84e22ba
+                                  const std::vector<std::set<int> >& exclusions, std::vector<Vec3>& forces, double* totalEnergy) const;
       
       /**---------------------------------------------------------------------------------------
       
@@ -167,13 +160,8 @@
       
          --------------------------------------------------------------------------------------- */
           
-<<<<<<< HEAD
       void calculateDirectIxn(int numberOfAtoms, float* posq, const std::vector<Vec3>& atomCoordinates, const std::vector<std::pair<float, float> >& atomParameters,
-            const std::vector<std::set<int> >& exclusions, std::vector<AlignedArray<float> >& threadForce, double* totalEnergy, ThreadPool& threads);
-=======
-      void calculateDirectIxn(int numberOfAtoms, float* posq, const std::vector<RealVec>& atomCoordinates, const std::vector<std::pair<float, float> >& atomParameters,
             const std::vector<float>& C6params, const std::vector<std::set<int> >& exclusions, std::vector<AlignedArray<float> >& threadForce, double* totalEnergy, ThreadPool& threads);
->>>>>>> b84e22ba
 
     /**
      * This routine contains the code executed by each thread.
@@ -204,14 +192,9 @@
         // The following variables are used to make information accessible to the individual threads.
         int numberOfAtoms;
         float* posq;
-<<<<<<< HEAD
         Vec3 const* atomCoordinates;
         std::pair<float, float> const* atomParameters;        
-=======
-        RealVec const* atomCoordinates;
-        std::pair<float, float> const* atomParameters;
         float const *C6params;
->>>>>>> b84e22ba
         std::set<int> const* exclusions;
         std::vector<AlignedArray<float> >* threadForce;
         bool includeEnergy;
