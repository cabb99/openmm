/* -------------------------------------------------------------------------- *
 *                                   OpenMM                                   *
 * -------------------------------------------------------------------------- *
 * This is part of the OpenMM molecular simulation toolkit originating from   *
 * Simbios, the NIH National Center for Physics-Based Simulation of           *
 * Biological Structures at Stanford, funded under the NIH Roadmap for        *
 * Medical Research, grant U54 GM072970. See https://simtk.org.               *
 *                                                                            *
 * Portions copyright (c) 2009-2015 Stanford University and the Authors.      *
 * Authors: Peter Eastman                                                     *
 * Contributors:                                                              *
 *                                                                            *
 * This program is free software: you can redistribute it and/or modify       *
 * it under the terms of the GNU Lesser General Public License as published   *
 * by the Free Software Foundation, either version 3 of the License, or       *
 * (at your option) any later version.                                        *
 *                                                                            *
 * This program is distributed in the hope that it will be useful,            *
 * but WITHOUT ANY WARRANTY; without even the implied warranty of             *
 * MERCHANTABILITY or FITNESS FOR A PARTICULAR PURPOSE.  See the              *
 * GNU Lesser General Public License for more details.                        *
 *                                                                            *
 * You should have received a copy of the GNU Lesser General Public License   *
 * along with this program.  If not, see <http://www.gnu.org/licenses/>.      *
 * -------------------------------------------------------------------------- */

#include "OpenCLFFT3D.h"
#include "OpenCLExpressionUtilities.h"
#include "OpenCLKernelSources.h"
#include "SimTKOpenMMRealType.h"
#include <map>
#include <sstream>
#include <string>

using namespace OpenMM;
using namespace std;

OpenCLFFT3D::OpenCLFFT3D(OpenCLContext& context, int xsize, int ysize, int zsize, bool realToComplex) :
<<<<<<< HEAD
        context(context), xsize(xsize), ysize(ysize), zsize(zsize) {
    packRealAsComplex = false;
    int packedXSize = xsize;
    int packedYSize = ysize;
    int packedZSize = zsize;
    if (realToComplex) {
        // If any axis size is even, we can pack the real values into a complex grid that is only half as large.
        // Look for an appropriate axis.
        
        packRealAsComplex = true;
        int packedAxis, bufferSize;
        if (xsize%2 == 0) {
            packedAxis = 0;
            packedXSize /= 2;
            bufferSize = packedXSize;
        }
        else if (ysize%2 == 0) {
            packedAxis = 1;
            packedYSize /= 2;
            bufferSize = packedYSize;
        }
        else if (zsize%2 == 0) {
            packedAxis = 2;
            packedZSize /= 2;
            bufferSize = packedZSize;
        }
        else
            packRealAsComplex = false;
        if (packRealAsComplex) {
            // Build the kernels for packing and unpacking the data.
            
            map<string, string> defines;
            defines["XSIZE"] = context.intToString(xsize);
            defines["YSIZE"] = context.intToString(ysize);
            defines["ZSIZE"] = context.intToString(zsize);
            defines["PACKED_AXIS"] = context.intToString(packedAxis);
            defines["PACKED_XSIZE"] = context.intToString(packedXSize);
            defines["PACKED_YSIZE"] = context.intToString(packedYSize);
            defines["PACKED_ZSIZE"] = context.intToString(packedZSize);
            cl::Program program = context.createProgram(OpenCLKernelSources::fftR2C, defines);
            packForwardKernel = cl::Kernel(program, "packForwardData");
            unpackForwardKernel = cl::Kernel(program, "unpackForwardData");
            unpackForwardKernel.setArg(2, bufferSize*(context.getUseDoublePrecision() ? sizeof(mm_double2) : sizeof(mm_float2)), NULL);
            packBackwardKernel = cl::Kernel(program, "packBackwardData");
            packBackwardKernel.setArg(2, bufferSize*(context.getUseDoublePrecision() ? sizeof(mm_double2) : sizeof(mm_float2)), NULL);
            unpackBackwardKernel = cl::Kernel(program, "unpackBackwardData");
        }
    }
    bool inputIsReal = (realToComplex && !packRealAsComplex);
    zkernel = createKernel(packedXSize, packedYSize, packedZSize, zthreads, 0, true, inputIsReal);
    xkernel = createKernel(packedYSize, packedZSize, packedXSize, xthreads, 1, true, inputIsReal);
    ykernel = createKernel(packedZSize, packedXSize, packedYSize, ythreads, 2, true, inputIsReal);
    invzkernel = createKernel(packedXSize, packedYSize, packedZSize, zthreads, 0, false, inputIsReal);
    invxkernel = createKernel(packedYSize, packedZSize, packedXSize, xthreads, 1, false, inputIsReal);
    invykernel = createKernel(packedZSize, packedXSize, packedYSize, ythreads, 2, false, inputIsReal);
=======
        context(context), xsize(xsize), ysize(ysize), zsize(zsize), realToComplex(realToComplex) {
    zkernel = createKernel(xsize, ysize, zsize, zthreads, 0, true);
    xkernel = createKernel(ysize, zsize, xsize, xthreads, 1, true);
    ykernel = createKernel(zsize, xsize, ysize, ythreads, 2, true);
    invzkernel = createKernel(xsize, ysize, zsize, zthreads, 0, false);
    invxkernel = createKernel(ysize, zsize, xsize, xthreads, 1, false);
    invykernel = createKernel(zsize, xsize, ysize, ythreads, 2, false);
>>>>>>> e531310f
}

void OpenCLFFT3D::execFFT(OpenCLArray& in, OpenCLArray& out, bool forward) {
    cl::Kernel kernel1 = (forward ? zkernel : invzkernel);
    cl::Kernel kernel2 = (forward ? xkernel : invxkernel);
    cl::Kernel kernel3 = (forward ? ykernel : invykernel);
<<<<<<< HEAD
    if (packRealAsComplex) {
        cl::Kernel packKernel = (forward ? packForwardKernel : packBackwardKernel);
        cl::Kernel unpackKernel = (forward ? unpackForwardKernel : unpackBackwardKernel);
        int gridSize = xsize*ysize*zsize/2;

        // Pack the data into a half sized grid.
        
        packKernel.setArg<cl::Buffer>(0, in.getDeviceBuffer());
        packKernel.setArg<cl::Buffer>(1, out.getDeviceBuffer());
        context.executeKernel(packKernel, gridSize);
        
        // Perform the FFT.
        
        kernel1.setArg<cl::Buffer>(0, out.getDeviceBuffer());
        kernel1.setArg<cl::Buffer>(1, in.getDeviceBuffer());
        context.executeKernel(kernel1, gridSize, zthreads);
        kernel2.setArg<cl::Buffer>(0, in.getDeviceBuffer());
        kernel2.setArg<cl::Buffer>(1, out.getDeviceBuffer());
        context.executeKernel(kernel2, gridSize, xthreads);
        kernel3.setArg<cl::Buffer>(0, out.getDeviceBuffer());
        kernel3.setArg<cl::Buffer>(1, in.getDeviceBuffer());
        context.executeKernel(kernel3, gridSize, ythreads);
        
        // Unpack the data.
        
        unpackKernel.setArg<cl::Buffer>(0, in.getDeviceBuffer());
        unpackKernel.setArg<cl::Buffer>(1, out.getDeviceBuffer());
        context.executeKernel(unpackKernel, gridSize);
    }
    else {
        kernel1.setArg<cl::Buffer>(0, in.getDeviceBuffer());
        kernel1.setArg<cl::Buffer>(1, out.getDeviceBuffer());
        context.executeKernel(kernel1, xsize*ysize*zsize, zthreads);
        kernel2.setArg<cl::Buffer>(0, out.getDeviceBuffer());
        kernel2.setArg<cl::Buffer>(1, in.getDeviceBuffer());
        context.executeKernel(kernel2, xsize*ysize*zsize, xthreads);
        kernel3.setArg<cl::Buffer>(0, in.getDeviceBuffer());
        kernel3.setArg<cl::Buffer>(1, out.getDeviceBuffer());
        context.executeKernel(kernel3, xsize*ysize*zsize, ythreads);
    }
=======
    kernel1.setArg<cl::Buffer>(0, in.getDeviceBuffer());
    kernel1.setArg<cl::Buffer>(1, out.getDeviceBuffer());
    context.executeKernel(kernel1, xsize*ysize*zsize, zthreads);
    kernel2.setArg<cl::Buffer>(0, out.getDeviceBuffer());
    kernel2.setArg<cl::Buffer>(1, in.getDeviceBuffer());
    context.executeKernel(kernel2, xsize*ysize*zsize, xthreads);
    kernel3.setArg<cl::Buffer>(0, in.getDeviceBuffer());
    kernel3.setArg<cl::Buffer>(1, out.getDeviceBuffer());
    context.executeKernel(kernel3, xsize*ysize*zsize, ythreads);
>>>>>>> e531310f
}

int OpenCLFFT3D::findLegalDimension(int minimum) {
    if (minimum < 1)
        return 1;
    while (true) {
        // Attempt to factor the current value.

        int unfactored = minimum;
        for (int factor = 2; factor < 8; factor++) {
            while (unfactored > 1 && unfactored%factor == 0)
                unfactored /= factor;
        }
        if (unfactored == 1)
            return minimum;
        minimum++;
    }
}

<<<<<<< HEAD
cl::Kernel OpenCLFFT3D::createKernel(int xsize, int ysize, int zsize, int& threads, int axis, bool forward, bool inputIsReal) {
=======
cl::Kernel OpenCLFFT3D::createKernel(int xsize, int ysize, int zsize, int& threads, int axis, bool forward) {
>>>>>>> e531310f
    int maxThreads = std::min(256, (int) context.getDevice().getInfo<CL_DEVICE_MAX_WORK_GROUP_SIZE>());
    bool isCPU = context.getDevice().getInfo<CL_DEVICE_TYPE>() == CL_DEVICE_TYPE_CPU;
    while (true) {
        bool loopRequired = (zsize > maxThreads || isCPU);
        stringstream source;
        int blocksPerGroup = (loopRequired ? 1 : max(1, maxThreads/zsize));
        int stage = 0;
        int L = zsize;
        int m = 1;

        // Factor zsize, generating an appropriate block of code for each factor.

        while (L > 1) {
            int input = stage%2;
            int output = 1-input;
            int radix;
            if (L%7 == 0)
                radix = 7;
            else if (L%5 == 0)
                radix = 5;
            else if (L%4 == 0)
                radix = 4;
            else if (L%3 == 0)
                radix = 3;
            else if (L%2 == 0)
                radix = 2;
            else
                throw OpenMMException("Illegal size for FFT: "+context.intToString(zsize));
            source<<"{\n";
            L = L/radix;
            source<<"// Pass "<<(stage+1)<<" (radix "<<radix<<")\n";
            if (loopRequired) {
                source<<"for (int i = get_local_id(0); i < "<<(L*m)<<"; i += get_local_size(0)) {\n";
                source<<"int base = i;\n";
            }
            else {
                source<<"if (get_local_id(0) < "<<(blocksPerGroup*L*m)<<") {\n";
                source<<"int block = get_local_id(0)/"<<(L*m)<<";\n";
                source<<"int i = get_local_id(0)-block*"<<(L*m)<<";\n";
                source<<"int base = i+block*"<<zsize<<";\n";
            }
            source<<"int j = i/"<<m<<";\n";
            if (radix == 7) {
                source<<"real2 c0 = data"<<input<<"[base];\n";
                source<<"real2 c1 = data"<<input<<"[base+"<<(L*m)<<"];\n";
                source<<"real2 c2 = data"<<input<<"[base+"<<(2*L*m)<<"];\n";
                source<<"real2 c3 = data"<<input<<"[base+"<<(3*L*m)<<"];\n";
                source<<"real2 c4 = data"<<input<<"[base+"<<(4*L*m)<<"];\n";
                source<<"real2 c5 = data"<<input<<"[base+"<<(5*L*m)<<"];\n";
                source<<"real2 c6 = data"<<input<<"[base+"<<(6*L*m)<<"];\n";
                source<<"real2 d0 = c1+c6;\n";
                source<<"real2 d1 = c1-c6;\n";
                source<<"real2 d2 = c2+c5;\n";
                source<<"real2 d3 = c2-c5;\n";
                source<<"real2 d4 = c4+c3;\n";
                source<<"real2 d5 = c4-c3;\n";
                source<<"real2 d6 = d2+d0;\n";
                source<<"real2 d7 = d5+d3;\n";
                source<<"real2 b0 = c0+d6+d4;\n";
                source<<"real2 b1 = "<<context.doubleToString((cos(2*M_PI/7)+cos(4*M_PI/7)+cos(6*M_PI/7))/3-1)<<"*(d6+d4);\n";
                source<<"real2 b2 = "<<context.doubleToString((2*cos(2*M_PI/7)-cos(4*M_PI/7)-cos(6*M_PI/7))/3)<<"*(d0-d4);\n";
                source<<"real2 b3 = "<<context.doubleToString((cos(2*M_PI/7)-2*cos(4*M_PI/7)+cos(6*M_PI/7))/3)<<"*(d4-d2);\n";
                source<<"real2 b4 = "<<context.doubleToString((cos(2*M_PI/7)+cos(4*M_PI/7)-2*cos(6*M_PI/7))/3)<<"*(d2-d0);\n";
                source<<"real2 b5 = -(SIGN)*"<<context.doubleToString((sin(2*M_PI/7)+sin(4*M_PI/7)-sin(6*M_PI/7))/3)<<"*(d7+d1);\n";
                source<<"real2 b6 = -(SIGN)*"<<context.doubleToString((2*sin(2*M_PI/7)-sin(4*M_PI/7)+sin(6*M_PI/7))/3)<<"*(d1-d5);\n";
                source<<"real2 b7 = -(SIGN)*"<<context.doubleToString((sin(2*M_PI/7)-2*sin(4*M_PI/7)-sin(6*M_PI/7))/3)<<"*(d5-d3);\n";
                source<<"real2 b8 = -(SIGN)*"<<context.doubleToString((sin(2*M_PI/7)+sin(4*M_PI/7)+2*sin(6*M_PI/7))/3)<<"*(d3-d1);\n";
                source<<"real2 t0 = b0+b1;\n";
                source<<"real2 t1 = b2+b3;\n";
                source<<"real2 t2 = b4-b3;\n";
                source<<"real2 t3 = -b2-b4;\n";
                source<<"real2 t4 = b6+b7;\n";
                source<<"real2 t5 = b8-b7;\n";
                source<<"real2 t6 = -b8-b6;\n";
                source<<"real2 t7 = t0+t1;\n";
                source<<"real2 t8 = t0+t2;\n";
                source<<"real2 t9 = t0+t3;\n";
                source<<"real2 t10 = (real2) (t4.y+b5.y, -(t4.x+b5.x));\n";
                source<<"real2 t11 = (real2) (t5.y+b5.y, -(t5.x+b5.x));\n";
                source<<"real2 t12 = (real2) (t6.y+b5.y, -(t6.x+b5.x));\n";
                source<<"data"<<output<<"[base+6*j*"<<m<<"] = b0;\n";
                source<<"data"<<output<<"[base+(6*j+1)*"<<m<<"] = multiplyComplex(w[j*"<<zsize<<"/"<<(7*L)<<"], t7-t10);\n";
                source<<"data"<<output<<"[base+(6*j+2)*"<<m<<"] = multiplyComplex(w[j*"<<(2*zsize)<<"/"<<(7*L)<<"], t9-t12);\n";
                source<<"data"<<output<<"[base+(6*j+3)*"<<m<<"] = multiplyComplex(w[j*"<<(3*zsize)<<"/"<<(7*L)<<"], t8+t11);\n";
                source<<"data"<<output<<"[base+(6*j+4)*"<<m<<"] = multiplyComplex(w[j*"<<(4*zsize)<<"/"<<(7*L)<<"], t8-t11);\n";
                source<<"data"<<output<<"[base+(6*j+5)*"<<m<<"] = multiplyComplex(w[j*"<<(5*zsize)<<"/"<<(7*L)<<"], t9+t12);\n";
                source<<"data"<<output<<"[base+(6*j+6)*"<<m<<"] = multiplyComplex(w[j*"<<(6*zsize)<<"/"<<(7*L)<<"], t7+t10);\n";
            }
            else if (radix == 5) {
                source<<"real2 c0 = data"<<input<<"[base];\n";
                source<<"real2 c1 = data"<<input<<"[base+"<<(L*m)<<"];\n";
                source<<"real2 c2 = data"<<input<<"[base+"<<(2*L*m)<<"];\n";
                source<<"real2 c3 = data"<<input<<"[base+"<<(3*L*m)<<"];\n";
                source<<"real2 c4 = data"<<input<<"[base+"<<(4*L*m)<<"];\n";
                source<<"real2 d0 = c1+c4;\n";
                source<<"real2 d1 = c2+c3;\n";
                source<<"real2 d2 = "<<context.doubleToString(sin(0.4*M_PI))<<"*(c1-c4);\n";
                source<<"real2 d3 = "<<context.doubleToString(sin(0.4*M_PI))<<"*(c2-c3);\n";
                source<<"real2 d4 = d0+d1;\n";
                source<<"real2 d5 = "<<context.doubleToString(0.25*sqrt(5.0))<<"*(d0-d1);\n";
                source<<"real2 d6 = c0-0.25f*d4;\n";
                source<<"real2 d7 = d6+d5;\n";
                source<<"real2 d8 = d6-d5;\n";
                string coeff = context.doubleToString(sin(0.2*M_PI)/sin(0.4*M_PI));
                source<<"real2 d9 = (SIGN)*(real2) (d2.y+"<<coeff<<"*d3.y, -d2.x-"<<coeff<<"*d3.x);\n";
                source<<"real2 d10 = (SIGN)*(real2) ("<<coeff<<"*d2.y-d3.y, d3.x-"<<coeff<<"*d2.x);\n";
                source<<"data"<<output<<"[base+4*j*"<<m<<"] = c0+d4;\n";
                source<<"data"<<output<<"[base+(4*j+1)*"<<m<<"] = multiplyComplex(w[j*"<<zsize<<"/"<<(5*L)<<"], d7+d9);\n";
                source<<"data"<<output<<"[base+(4*j+2)*"<<m<<"] = multiplyComplex(w[j*"<<(2*zsize)<<"/"<<(5*L)<<"], d8+d10);\n";
                source<<"data"<<output<<"[base+(4*j+3)*"<<m<<"] = multiplyComplex(w[j*"<<(3*zsize)<<"/"<<(5*L)<<"], d8-d10);\n";
                source<<"data"<<output<<"[base+(4*j+4)*"<<m<<"] = multiplyComplex(w[j*"<<(4*zsize)<<"/"<<(5*L)<<"], d7-d9);\n";
            }
            else if (radix == 4) {
                source<<"real2 c0 = data"<<input<<"[base];\n";
                source<<"real2 c1 = data"<<input<<"[base+"<<(L*m)<<"];\n";
                source<<"real2 c2 = data"<<input<<"[base+"<<(2*L*m)<<"];\n";
                source<<"real2 c3 = data"<<input<<"[base+"<<(3*L*m)<<"];\n";
                source<<"real2 d0 = c0+c2;\n";
                source<<"real2 d1 = c0-c2;\n";
                source<<"real2 d2 = c1+c3;\n";
                source<<"real2 d3 = (SIGN)*(real2) (c1.y-c3.y, c3.x-c1.x);\n";
                source<<"data"<<output<<"[base+3*j*"<<m<<"] = d0+d2;\n";
                source<<"data"<<output<<"[base+(3*j+1)*"<<m<<"] = multiplyComplex(w[j*"<<zsize<<"/"<<(4*L)<<"], d1+d3);\n";
                source<<"data"<<output<<"[base+(3*j+2)*"<<m<<"] = multiplyComplex(w[j*"<<(2*zsize)<<"/"<<(4*L)<<"], d0-d2);\n";
                source<<"data"<<output<<"[base+(3*j+3)*"<<m<<"] = multiplyComplex(w[j*"<<(3*zsize)<<"/"<<(4*L)<<"], d1-d3);\n";
            }
            else if (radix == 3) {
                source<<"real2 c0 = data"<<input<<"[base];\n";
                source<<"real2 c1 = data"<<input<<"[base+"<<(L*m)<<"];\n";
                source<<"real2 c2 = data"<<input<<"[base+"<<(2*L*m)<<"];\n";
                source<<"real2 d0 = c1+c2;\n";
                source<<"real2 d1 = c0-0.5f*d0;\n";
                source<<"real2 d2 = (SIGN)*"<<context.doubleToString(sin(M_PI/3.0))<<"*(real2) (c1.y-c2.y, c2.x-c1.x);\n";
                source<<"data"<<output<<"[base+2*j*"<<m<<"] = c0+d0;\n";
                source<<"data"<<output<<"[base+(2*j+1)*"<<m<<"] = multiplyComplex(w[j*"<<zsize<<"/"<<(3*L)<<"], d1+d2);\n";
                source<<"data"<<output<<"[base+(2*j+2)*"<<m<<"] = multiplyComplex(w[j*"<<(2*zsize)<<"/"<<(3*L)<<"], d1-d2);\n";
            }
            else if (radix == 2) {
                source<<"real2 c0 = data"<<input<<"[base];\n";
                source<<"real2 c1 = data"<<input<<"[base+"<<(L*m)<<"];\n";
                source<<"data"<<output<<"[base+j*"<<m<<"] = c0+c1;\n";
                source<<"data"<<output<<"[base+(j+1)*"<<m<<"] = multiplyComplex(w[j*"<<zsize<<"/"<<(2*L)<<"], c0-c1);\n";
            }
            source<<"}\n";
            m = m*radix;
            source<<"barrier(CLK_LOCAL_MEM_FENCE);\n";
            source<<"}\n";
            ++stage;
        }

        // Create the kernel.

<<<<<<< HEAD
        bool outputIsReal = (inputIsReal && axis == 2 && !forward);
=======
        bool outputIsReal = (realToComplex && axis == 2 && !forward);
>>>>>>> e531310f
        string outputSuffix = (outputIsReal ? ".x" : "");
        if (loopRequired) {
            source<<"for (int z = get_local_id(0); z < ZSIZE; z += get_local_size(0))\n";
            source<<"out[y*(ZSIZE*XSIZE)+z*XSIZE+x] = data"<<(stage%2)<<"[z]"<<outputSuffix<<";\n";
        }
        else {
            source<<"if (index < XSIZE*YSIZE)\n";
            source<<"out[y*(ZSIZE*XSIZE)+(get_local_id(0)%ZSIZE)*XSIZE+x] = data"<<(stage%2)<<"[get_local_id(0)]"<<outputSuffix<<";\n";
        }
        map<string, string> replacements;
        replacements["XSIZE"] = context.intToString(xsize);
        replacements["YSIZE"] = context.intToString(ysize);
        replacements["ZSIZE"] = context.intToString(zsize);
        replacements["BLOCKS_PER_GROUP"] = context.intToString(blocksPerGroup);
        replacements["M_PI"] = context.doubleToString(M_PI);
        replacements["COMPUTE_FFT"] = source.str();
        replacements["LOOP_REQUIRED"] = (loopRequired ? "1" : "0");
        replacements["SIGN"] = (forward ? "1" : "-1");
<<<<<<< HEAD
        replacements["INPUT_TYPE"] = (inputIsReal && axis == 0 && forward ? "real" : "real2");
        replacements["OUTPUT_TYPE"] = (outputIsReal ? "real" : "real2");
        replacements["INPUT_IS_REAL"] = (inputIsReal && axis == 0 && forward ? "1" : "0");
=======
        replacements["INPUT_TYPE"] = (realToComplex && axis == 0 && forward ? "real" : "real2");
        replacements["OUTPUT_TYPE"] = (outputIsReal ? "real" : "real2");
        replacements["INPUT_IS_REAL"] = (realToComplex && axis == 0 && forward ? "1" : "0");
>>>>>>> e531310f
        cl::Program program = context.createProgram(context.replaceStrings(OpenCLKernelSources::fft, replacements));
        cl::Kernel kernel(program, "execFFT");
        threads = (isCPU ? 1 : blocksPerGroup*zsize);
        int kernelMaxThreads = kernel.getWorkGroupInfo<CL_KERNEL_WORK_GROUP_SIZE>(context.getDevice());
        if (threads > kernelMaxThreads) {
            // The device can't handle this block size, so reduce it.
            
            maxThreads = kernelMaxThreads;
            continue;
        }
        int bufferSize = blocksPerGroup*zsize*(context.getUseDoublePrecision() ? sizeof(mm_double2) : sizeof(mm_float2));
        kernel.setArg(2, bufferSize, NULL);
        kernel.setArg(3, bufferSize, NULL);
        kernel.setArg(4, bufferSize, NULL);
        return kernel;
    }
}<|MERGE_RESOLUTION|>--- conflicted
+++ resolved
@@ -36,7 +36,6 @@
 using namespace std;
 
 OpenCLFFT3D::OpenCLFFT3D(OpenCLContext& context, int xsize, int ysize, int zsize, bool realToComplex) :
-<<<<<<< HEAD
         context(context), xsize(xsize), ysize(ysize), zsize(zsize) {
     packRealAsComplex = false;
     int packedXSize = xsize;
@@ -92,22 +91,12 @@
     invzkernel = createKernel(packedXSize, packedYSize, packedZSize, zthreads, 0, false, inputIsReal);
     invxkernel = createKernel(packedYSize, packedZSize, packedXSize, xthreads, 1, false, inputIsReal);
     invykernel = createKernel(packedZSize, packedXSize, packedYSize, ythreads, 2, false, inputIsReal);
-=======
-        context(context), xsize(xsize), ysize(ysize), zsize(zsize), realToComplex(realToComplex) {
-    zkernel = createKernel(xsize, ysize, zsize, zthreads, 0, true);
-    xkernel = createKernel(ysize, zsize, xsize, xthreads, 1, true);
-    ykernel = createKernel(zsize, xsize, ysize, ythreads, 2, true);
-    invzkernel = createKernel(xsize, ysize, zsize, zthreads, 0, false);
-    invxkernel = createKernel(ysize, zsize, xsize, xthreads, 1, false);
-    invykernel = createKernel(zsize, xsize, ysize, ythreads, 2, false);
->>>>>>> e531310f
 }
 
 void OpenCLFFT3D::execFFT(OpenCLArray& in, OpenCLArray& out, bool forward) {
     cl::Kernel kernel1 = (forward ? zkernel : invzkernel);
     cl::Kernel kernel2 = (forward ? xkernel : invxkernel);
     cl::Kernel kernel3 = (forward ? ykernel : invykernel);
-<<<<<<< HEAD
     if (packRealAsComplex) {
         cl::Kernel packKernel = (forward ? packForwardKernel : packBackwardKernel);
         cl::Kernel unpackKernel = (forward ? unpackForwardKernel : unpackBackwardKernel);
@@ -148,17 +137,6 @@
         kernel3.setArg<cl::Buffer>(1, out.getDeviceBuffer());
         context.executeKernel(kernel3, xsize*ysize*zsize, ythreads);
     }
-=======
-    kernel1.setArg<cl::Buffer>(0, in.getDeviceBuffer());
-    kernel1.setArg<cl::Buffer>(1, out.getDeviceBuffer());
-    context.executeKernel(kernel1, xsize*ysize*zsize, zthreads);
-    kernel2.setArg<cl::Buffer>(0, out.getDeviceBuffer());
-    kernel2.setArg<cl::Buffer>(1, in.getDeviceBuffer());
-    context.executeKernel(kernel2, xsize*ysize*zsize, xthreads);
-    kernel3.setArg<cl::Buffer>(0, in.getDeviceBuffer());
-    kernel3.setArg<cl::Buffer>(1, out.getDeviceBuffer());
-    context.executeKernel(kernel3, xsize*ysize*zsize, ythreads);
->>>>>>> e531310f
 }
 
 int OpenCLFFT3D::findLegalDimension(int minimum) {
@@ -178,11 +156,7 @@
     }
 }
 
-<<<<<<< HEAD
 cl::Kernel OpenCLFFT3D::createKernel(int xsize, int ysize, int zsize, int& threads, int axis, bool forward, bool inputIsReal) {
-=======
-cl::Kernel OpenCLFFT3D::createKernel(int xsize, int ysize, int zsize, int& threads, int axis, bool forward) {
->>>>>>> e531310f
     int maxThreads = std::min(256, (int) context.getDevice().getInfo<CL_DEVICE_MAX_WORK_GROUP_SIZE>());
     bool isCPU = context.getDevice().getInfo<CL_DEVICE_TYPE>() == CL_DEVICE_TYPE_CPU;
     while (true) {
@@ -335,11 +309,7 @@
 
         // Create the kernel.
 
-<<<<<<< HEAD
         bool outputIsReal = (inputIsReal && axis == 2 && !forward);
-=======
-        bool outputIsReal = (realToComplex && axis == 2 && !forward);
->>>>>>> e531310f
         string outputSuffix = (outputIsReal ? ".x" : "");
         if (loopRequired) {
             source<<"for (int z = get_local_id(0); z < ZSIZE; z += get_local_size(0))\n";
@@ -358,15 +328,9 @@
         replacements["COMPUTE_FFT"] = source.str();
         replacements["LOOP_REQUIRED"] = (loopRequired ? "1" : "0");
         replacements["SIGN"] = (forward ? "1" : "-1");
-<<<<<<< HEAD
         replacements["INPUT_TYPE"] = (inputIsReal && axis == 0 && forward ? "real" : "real2");
         replacements["OUTPUT_TYPE"] = (outputIsReal ? "real" : "real2");
         replacements["INPUT_IS_REAL"] = (inputIsReal && axis == 0 && forward ? "1" : "0");
-=======
-        replacements["INPUT_TYPE"] = (realToComplex && axis == 0 && forward ? "real" : "real2");
-        replacements["OUTPUT_TYPE"] = (outputIsReal ? "real" : "real2");
-        replacements["INPUT_IS_REAL"] = (realToComplex && axis == 0 && forward ? "1" : "0");
->>>>>>> e531310f
         cl::Program program = context.createProgram(context.replaceStrings(OpenCLKernelSources::fft, replacements));
         cl::Kernel kernel(program, "execFFT");
         threads = (isCPU ? 1 : blocksPerGroup*zsize);
